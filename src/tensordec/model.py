from functools import partial
import jax
import jax.numpy as jnp
import numpy as np
from jax import jit


class Parafac:
    def __init__(
        self, tensor, key, rank=5, num_step=1000, logging_step=100, init_values=None
    ):
        """
        tensor : jaxlib.xla_extension.Array
        key : jax.random.PRNGKey
        rank : int, rank of decomposition
        num_step : int, number of training steps
        logging_step : int, number of logging steps
        init_values : list[DeviceArray, DeviceArray, ...], initial values of matrix
        """
        super(Parafac, self).__init__()
        self.key = key
        self.input_shape = tensor.shape
        self.rank = rank
        self.num_step = num_step
        self.logging_step = logging_step
        self.start = ord("a")
        self.common_dim = "r"
        self.operation = self.make_operation()

        if init_values is not None:
            self.matrix_list = list(
                [jnp.array(init_values[i]) for i in range(len(self.input_shape))]
            )
        else:
            self.matrix_list = list(
                [
                    jax.random.normal(self.key, shape=(size, rank))
                    for size in self.input_shape
                ]
            )

        self.optimize(tensor, num_step=self.num_step, logging_step=self.logging_step)

    def make_operation(self):
        n_factors = len(self.input_shape)
        target = "".join(chr(self.start + i) for i in range(n_factors))
        source = ",".join(i + self.common_dim for i in target)
        operation = source + "->" + target
        return operation

    def predict(self):
        # reconstruction of tensor from decomposed values
        preds = jnp.einsum(self.operation, *self.matrix_list)
        return preds

    def calc_loss(self, data_tensor, pred_tensor):
        mse_loss = ((pred_tensor - data_tensor) ** 2).sum()
        return mse_loss

    def forward(self, data_tensor):
        """
        data_tensor : Tensor to be decomposed
        """
        # reconstruction of tensor from decomposed values
        pred_tensor = self.predict()
        loss = self.calc_loss(data_tensor, pred_tensor)
        return loss

    def optimize(self, tensor, num_step=1000, logging_step=100):
        @partial(jax.jit, static_argnames=["t"])
        def step(tensor, t, matrix_list):
            RR_list = jnp.array(
                [jnp.dot(M.T, M) for i, M in enumerate(matrix_list) if i != t]
            )

            ztz = RR_list.prod(axis=0)

            ztz_inverse = jnp.linalg.inv(ztz)

            xz = [tensor] + [M for i, M in enumerate(matrix_list) if i != t]
            xz = jnp.einsum(self.operation_lst[t], *xz)
            return jnp.dot(xz, ztz_inverse)

        log_loss = []
        target = "".join(chr(ord("a") + i) for i in range(len(tensor.shape)))
        self.operation_lst = []
        for i in target:
            source = target + "," + ",".join([j + "r" for j in target if i != j])
            operation = source + "->" + i + "r"
            self.operation_lst.append(operation)

        for n_step in range(num_step):
            if n_step % logging_step == 0:
                loss = self.forward(tensor)
                log_loss.append(loss.item())
                print(f"step{n_step} loss", loss)

            for tensor_id in range(len(self.matrix_list)):
                step_out = step(tensor, tensor_id, tuple(self.matrix_list))
                self.matrix_list[tensor_id] = step_out


<<<<<<< HEAD
class NonNegativeParafac:
    def __init__(
        self, tensor, key, rank=5, num_step=1000, logging_step=100, init_values=None
    ):
=======
class NNParafac:
    def __init__(self, tensor, key, rank=5, num_step=1000, logging_step=100, init_values=None):
>>>>>>> b5c1ed62
        """
        tensor : jaxlib.xla_extension.Array
        key : jax.random.PRNGKey
        rank : int, rank of decomposition
        num_step : int, number of training steps
        logging_step : int, number of logging steps
        init_values : list[DeviceArray, DeviceArray, ...], initial values of matrix
        """
        super(NNParafac, self).__init__()
        self.key = key
        self.input_shape = tensor.shape
        self.rank = rank
        self.num_step = num_step
        self.logging_step = logging_step
        self.start = ord("a")
        self.common_dim = "r"
        self.operation = self.make_operation()

        if init_values is not None:
            self.matrix_list = list(
                [jnp.array(init_values[i]) for i in range(len(self.input_shape))]
            )
        else:
            self.matrix_list = list(
                [
                    jax.random.normal(self.key, shape=(size, rank)) ** 2
                    for size in self.input_shape
                ]
            )

        self.optimize(tensor, num_step=self.num_step, logging_step=self.logging_step)

    def make_operation(self):
        n_factors = len(self.input_shape)
        target = "".join(chr(self.start + i) for i in range(n_factors))
        source = ",".join(i + self.common_dim for i in target)
        operation = source + "->" + target
        return operation

    def predict(self):
        # reconstruction of tensor from decomposed values
        preds = jnp.einsum(self.operation, *self.matrix_list)
        return preds

    def calc_loss(self, data_tensor, pred_tensor):
        mse_loss = ((pred_tensor - data_tensor) ** 2).sum()
        return mse_loss

    def forward(self, data_tensor):
        """
        data_tensor : Tensor to be decomposed
        """
        # reconstruction of tensor from decomposed values
        pred_tensor = self.predict()
        loss = self.calc_loss(data_tensor, pred_tensor)
        return loss

    def optimize(self, tensor, num_step, logging_step):
        @partial(jax.jit, static_argnames=["t"])
        def step(tensor, t, matrix_list):
            RR_list = jnp.array(
                [jnp.dot(M.T, M) for i, M in enumerate(matrix_list) if i != t]
            )

            ztz = RR_list.prod(axis=0)

            xz = [tensor] + [M for i, M in enumerate(matrix_list) if i != t]
            xz = jnp.einsum(self.operation_lst[t], *xz)
            numerator = jnp.clip(xz, a_min=jnp.finfo(float).eps)
            denominator = jnp.dot(matrix_list[t], ztz)
            denominator = jnp.clip(denominator, a_min=jnp.finfo(float).eps)
            factor = matrix_list[t] * numerator / denominator
            return factor

        log_loss = []
        target = "".join(chr(ord("a") + i) for i in range(len(tensor.shape)))
        self.operation_lst = []
        for i in target:
            source = target + "," + ",".join([j + "r" for j in target if i != j])
            operation = source + "->" + i + "r"
            self.operation_lst.append(operation)

        for n_step in range(num_step):
            if n_step % logging_step == 0:
                loss = self.forward(tensor)
                log_loss.append(loss.item())
                print(f"step{n_step} loss", loss)

            for tensor_id in range(len(self.matrix_list)):
                step_out = step(tensor, tensor_id, tuple(self.matrix_list))
                self.matrix_list[tensor_id] = step_out


class PoissonParafac:
    def __init__(
        self, tensor, key, rank=5, num_step=1000, logging_step=100, init_values=None
    ):
        """
        tensor : jaxlib.xla_extension.Array
        key : jax.random.PRNGKey
        rank : int, rank of decomposition
        num_step : int, number of training steps
        logging_step : int, number of logging steps
        init_values : list[DeviceArray, DeviceArray, ...], initial values of matrix
        """
        super(PoissonParafac, self).__init__()
        self.key = key
        self.input_shape = tensor.shape
        self.num_axis = len(self.input_shape)
        self.rank = rank
        self.num_step = num_step
        self.logging_step = logging_step
        self.start = ord("a")
        self.common_dim = "r"
        self.operation = self.make_operation()

        if init_values is not None:
            self.matrix_list = list(
                [jnp.array(init_values[i]) for i in range(len(self.input_shape))]
            )
        else:
            self.matrix_list = list(
                [
                    jax.random.poisson(self.key, lam=1, shape=(size, rank))
                    for size in self.input_shape
                ]
            )

        self.optimize(tensor, num_step=self.num_step, logging_step=self.logging_step)

    def make_operation(self):
        n_factors = len(self.input_shape)
        target = "".join(chr(self.start + i) for i in range(n_factors))
        source = ",".join(i + self.common_dim for i in target)
        operation = source + "->" + target
        return operation

    def predict(self):
        # reconstruction of tensor from decomposed values
        preds = jnp.einsum(self.operation, *self.matrix_list)
        return preds

    def calc_loss(self, data_tensor, pred_tensor):
        mse_loss = ((pred_tensor - data_tensor) ** 2).sum()
        return mse_loss

    def forward(self, data_tensor):
        """
        data_tensor : Tensor to be decomposed
        """
        # reconstruction of tensor from decomposed values
        pred_tensor = self.predict()
        loss = self.calc_loss(data_tensor, pred_tensor)
        return loss

    def optimize(self, tensor, num_step, logging_step):
        @partial(jax.jit, static_argnames=["t"])
        def step(tensor, t, matrix_list):
            n = jnp.einsum(self.sum_operation, *matrix_list)
            d = jnp.einsum(self.operation, *matrix_list).reshape(*self.input_shape, -1)
            d = jnp.clip(d, a_min=jnp.finfo(float).eps)
            lamda = n / d

            numerator = jnp.einsum(self.operation_lst[t], tensor, lamda)
            denominator = jnp.einsum(
                self.sum_operation2, *[M for i, M in enumerate(matrix_list) if i != t]
            )
            denominator = denominator.sum(
                axis=[i for i in range(self.num_axis - 1)]
            ).reshape(1, -1)

            denominator = jnp.clip(denominator, a_min=jnp.finfo(float).eps)
            return numerator / denominator

        log_loss = []
        target = "".join(chr(ord("a") + i) for i in range(len(tensor.shape)))

        self.operation_lst = []
        for i in target:
            operation = target + ", " + target + "r" + "->" + i + "r"
            self.operation_lst.append(operation)

        self.sum_operation = (
            " ,".join(chr(ord("a") + i) + "r" for i in range(self.num_axis))
            + "->"
            + "".join(chr(ord("a") + i) for i in range(self.num_axis))
            + "r"
        )
        self.sum_operation2 = (
            " ,".join(chr(ord("a") + i) + "r" for i in range(self.num_axis - 1))
            + "->"
            + "".join(chr(ord("a") + i) for i in range(self.num_axis - 1))
            + "r"
        )

        for n_step in range(num_step):
            if n_step % logging_step == 0:
                loss = self.forward(tensor)
                log_loss.append(loss.item())
                print(f"step{n_step} loss", loss)
            for tensor_id in range(len(self.matrix_list)):
                step_out = step(tensor, tensor_id, tuple(self.matrix_list))
                self.matrix_list[tensor_id] = step_out


<<<<<<< HEAD
class ZeroInflatedParafac:
    def __init__(
        self,
        tensor,
        key,
        rank=5,
        num_step=1000,
        logging_step=100,
        init_values=None,
        P_axis=None,
    ):
=======
class ZIPParafac:
    def __init__(self, tensor, key, rank=5, num_step=1000, logging_step=100, init_values=None, P_axis = None):
>>>>>>> b5c1ed62
        """
        tensor : jaxlib.xla_extension.Array
        key : jax.random.PRNGKey
        rank : int, rank of decomposition
        num_step : int, number of training steps
        logging_step : int, number of logging steps
        init_values : list[DeviceArray, DeviceArray, ...], initial values of matrix
        P_axis : list, axes of probability matrix to take average on 
        """
        super(ZIPParafac, self).__init__()
        self.key = key
        self.input_shape = tensor.shape
        self.num_axis = len(self.input_shape)
        self.P = jnp.zeros(self.input_shape)
        self.rank = rank
        self.num_step = num_step
        self.logging_step = logging_step
        self.P_axis = P_axis
        self.start = ord("a")
        self.common_dim = "r"
        self.operation = self.make_operation()

        if init_values is not None:
            self.matrix_list = list(
                [jnp.array(init_values[i]) for i in range(len(self.input_shape))]
            )
        else:
            self.matrix_list = list(
                [
                    jax.random.gamma(self.key, 1.0, shape=(size, self.rank))
                    for size in self.input_shape
                ]
            )

        self.optimize(
            tensor,
            num_step=self.num_step,
            logging_step=self.logging_step,
            P_axis=self.P_axis,
        )

    def make_operation(self):
        n_factors = len(self.input_shape)
        target = "".join(chr(self.start + i) for i in range(n_factors))
        source = ",".join(i + self.common_dim for i in target)
        operation = source + "->" + target
        return operation

    def predict(self, expected=True):
        # reconstruction of tensor from decomposed values
        preds = jnp.einsum(self.operation, *self.matrix_list)
        if expected:
            preds = preds * (1 - self.P)
        return preds

    def calc_loss(self, data_tensor, pred_tensor, in_sample=False):
        if in_sample:
            p = self.Z
            is_zero = self.zero
        else:
            p = self.P
            is_zero = data_tensor == 0
        # calculate loss
        nonzero_loss = (
            (
                data_tensor
                * (jnp.log(data_tensor + 1e-8) - jnp.log(pred_tensor + 1e-8))
                - data_tensor
                + pred_tensor
                - jnp.log(1 - p + 1e-8)
            )
            * (1 - is_zero)
        ).sum()
        zero_loss = -(
            jnp.log(p + (1 - p) * (jnp.exp(-pred_tensor) + 1e-8)) * is_zero
        ).sum()
        return nonzero_loss + zero_loss

    def forward(self, data_tensor):
        """
        data_tensor : Tensor to be decomposed
        """
        # reconstruction of tensor from decomposed values
        pred_tensor = self.predict(expected=False)
        loss = self.calc_loss(data_tensor, pred_tensor, in_sample=False)
        return loss

    def optimize(self, tensor, num_step=1000, logging_step=100, P_axis=None):
        @partial(jax.jit, static_argnames=["t"])
        def step(tensor, t, matrix_list, Z):
            n = jnp.einsum(self.sum_operation, *matrix_list)
            d = jnp.einsum(self.operation, *matrix_list).reshape(*self.input_shape, -1)
            d = jnp.clip(d, a_min=jnp.finfo(float).eps)
            lamda = n / d

            numerator = jnp.einsum(self.operation_lst[t], (1 - Z) * tensor, lamda)

            denominator = jnp.einsum(
                self.operation_lst2[t],
                1 - Z,
                *[M for i, M in enumerate(matrix_list) if i != t],
            )

            denominator = jnp.clip(denominator, a_min=jnp.finfo(float).eps)
            return numerator / denominator

        @jit
        def update_Z(P, matrix_list):
            likelihood = jnp.exp(-jnp.einsum(self.operation, *matrix_list))
            Z = self.zero * (P / (P + (1 - P) * (likelihood + 1e-8)))
            return Z

        log_loss = []

        self.zero = tensor == 0
        self.Z = self.zero * 1e-8
        self.P = self.Z.mean()

        target = "".join(chr(ord("a") + i) for i in range(len(tensor.shape)))

        self.operation_lst = []
        for i in target:
            operation = target + ", " + target + "r" + "->" + i + "r"
            self.operation_lst.append(operation)

        self.sum_operation = (
            " ,".join(chr(ord("a") + i) + "r" for i in range(self.num_axis))
            + "->"
            + "".join(chr(ord("a") + i) for i in range(self.num_axis))
            + "r"
        )
        self.operation_lst2 = []
        for t, j in enumerate(target):
            operation = (
                target
                + ", "
                + " ,".join(
                    chr(ord("a") + i) + "r" for i in range(self.num_axis) if i != t
                )
                + "->"
                + j
                + "r"
            )
            self.operation_lst2.append(operation)

        for n_step in range(num_step):
            if n_step % logging_step == 0:
                loss = self.forward(tensor)
                log_loss.append(loss.item())
                print(f"step{n_step} loss", loss)
            for tensor_id in range(len(self.matrix_list)):
                step_out = step(tensor, tensor_id, tuple(self.matrix_list), self.Z)
                self.matrix_list[tensor_id] = step_out

            if P_axis:
                self.P = self.Z.mean(axis=P_axis, keepdims=True)
            else:
                self.P = self.Z.mean()
            self.Z = update_Z(self.P, self.matrix_list)<|MERGE_RESOLUTION|>--- conflicted
+++ resolved
@@ -99,16 +99,10 @@
                 step_out = step(tensor, tensor_id, tuple(self.matrix_list))
                 self.matrix_list[tensor_id] = step_out
 
-
-<<<<<<< HEAD
-class NonNegativeParafac:
+class NNParafac:
     def __init__(
         self, tensor, key, rank=5, num_step=1000, logging_step=100, init_values=None
     ):
-=======
-class NNParafac:
-    def __init__(self, tensor, key, rank=5, num_step=1000, logging_step=100, init_values=None):
->>>>>>> b5c1ed62
         """
         tensor : jaxlib.xla_extension.Array
         key : jax.random.PRNGKey
@@ -313,9 +307,7 @@
                 step_out = step(tensor, tensor_id, tuple(self.matrix_list))
                 self.matrix_list[tensor_id] = step_out
 
-
-<<<<<<< HEAD
-class ZeroInflatedParafac:
+class ZIPParafac:
     def __init__(
         self,
         tensor,
@@ -326,10 +318,6 @@
         init_values=None,
         P_axis=None,
     ):
-=======
-class ZIPParafac:
-    def __init__(self, tensor, key, rank=5, num_step=1000, logging_step=100, init_values=None, P_axis = None):
->>>>>>> b5c1ed62
         """
         tensor : jaxlib.xla_extension.Array
         key : jax.random.PRNGKey
